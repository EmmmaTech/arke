# SPDX-License-Identifier: MIT

import abc
import asyncio
import logging
import typing as t

import aiohttp

from ..__about__ import __version__
from ..internal.json import JSONable, load_json
from .auth import Auth
from .errors import Forbidden, HTTPException, NotFound, ServerError, Unauthorized
from .ratelimit import Bucket, Lock
from .route import Route

__all__ = (
    "Route",
    "HTTPClient",
    "json_or_text",
)

_log = logging.getLogger(__name__)

BASE_API_URL = "https://discord.com/api/v{0}"
# the discord api docs say to grab the gateway url via the get gateway endpoints
# the url is always the same, so we do not do that here
BASE_GATEWAY_URL = "wss://gateway.discord.gg"
API_VERSION = 10


def _get_user_agent():
    return f"DiscordBot (https://github.com/EmreTech/discord-api-wrapper, {__version__})"


def _get_base_url():
    return BASE_API_URL.format(API_VERSION)


class BasicHTTPClient(abc.ABC):
    """Represents a base HTTP client."""

    async def request(
        self,
        route: Route,
        *,
        json: t.Optional[JSONable] = None,
        query: t.Optional[dict[str, str]] = None,
        headers: t.Optional[dict[str, str]] = None,
        auth: t.Optional[Auth] = None,
    ) -> str | JSONable | None:
        pass


class HTTPClient(BasicHTTPClient):
    """Represents an HTTP client that interacts with Discord's REST API.

    Args:
        default_auth: 
            The default authentication to use for requests.
            This can be overridden per request, if needed.
        bucket_lag:
            Amount of lag to compensate for slightly outdated reset values.
    """

    def __init__(self, default_auth: Auth, *, bucket_lag: float = 0.2):
        self._http: t.Optional[aiohttp.ClientSession] = None
        self._default_headers: dict[str, str] = {
            "User-Agent": _get_user_agent(),
            "Authorization": default_auth.header,
        }
        self._base_url = _get_base_url()
        self._default_bucket_lag = bucket_lag
        self._local_to_discord: dict[str, str] = {}
        self._buckets: dict[str, Bucket] = {}
        self._global_lock: Lock = Lock()
        self._global_lock.set()

    async def __aenter__(self):
        return self

    async def __aexit__(self, *_):
        await self.close()

    @property
    def http(self):
        """The HTTP session used for requests. Automatically regenerated when needed."""
        if self._http is None:
            self._http = aiohttp.ClientSession()

        return self._http

    async def close(self):
        """Closes the HTTP session. If the HTTP session is not set, nothing will happen."""
        if self._http is None:
            return

        await self._http.close()

    @t.overload
    def _get_bucket(self, key: str, *, autocreate: t.Literal[True] = True) -> Bucket:
        pass

    @t.overload
    def _get_bucket(self, key: str, *, autocreate: t.Literal[False]) -> t.Optional[Bucket]:
        pass

    def _get_bucket(self, key: str, *, autocreate: bool = True):
        bucket = self._buckets.get(key)

        if not bucket and autocreate:
            bucket = Bucket(self._default_bucket_lag)
            self._buckets[key] = bucket

        return bucket

    async def request(
        self,
        route: Route,
        *,
        json: t.Optional[JSONable] = None,
        query: t.Optional[dict[str, str]] = None,
        headers: t.Optional[dict[str, str]] = None,
        auth: t.Optional[Auth] = None,
    ):
        """Makes a request with the Discord REST API.
        
        Args:
            route:
                The route that the request should be made to.
            json:
                The json payload provided with this request.
            query:
                The query parameters for the url.
            headers:
                Custom headers for this request only.
            auth:
                Custom authentication for this request only.

        Returns:
            A string, json payload, or nothing depending on what Discord responded with.

        Raises:
            ValueError:
                json parameter is set with GET request method or authentication manually set in custom headers.
        """
        if route.method == "GET" and json:
            raise ValueError("json parameter cannot be mixed with GET method!")

        if headers and "Authorization" in headers:
            raise ValueError("Use the auth parameter to set authentication for this request.")

        if not headers:
            headers = {}

        headers = {**self._default_headers, **headers}

        if auth:
            headers["Authorization"] = auth.header

        params: dict[str, t.Any] = {"headers": headers}

        if json:
            params["json"] = json

        if query:
            params["params"] = query

        local_bucket = route.bucket
        discord_hash = self._local_to_discord.get(local_bucket)

        key = local_bucket
        if discord_hash:
            key = f"{discord_hash}:{local_bucket}"

        bucket = self._get_bucket(key)

        MAX_RETRIES = 5

        _log.debug("Request with bucket %s will start.", key)
        for try_ in range(MAX_RETRIES):
            async with self._global_lock:
                _log.debug("The global lock has been acquired.")
                async with bucket:
                    _log.debug("The local bucket has been acquired.")
                    async with self.http.request(
                        route.method, self._base_url + route.formatted_url, **params
                    ) as resp:
                        bucket.update_from(resp)

                        if bucket.enabled:
                            if discord_hash != bucket.bucket:
                                discord_hash = bucket.bucket
                                key = f"{discord_hash}:{local_bucket}"
                                self._local_to_discord[local_bucket] = discord_hash

                                _log.debug(
                                    "Our bucket has migrated to %s! The new bucket will be refetched.",
                                    key,
                                )

                                if new_bucket := self._get_bucket(key, autocreate=False):
                                    bucket = new_bucket
                                else:
                                    self._buckets[key] = bucket

                            await bucket.acquire()

                        if 300 > resp.status >= 200:
                            _log.debug(
                                "Successfully made a request to %s with status code %i and in %i "
                                + ("try" if try_ == 1 else "tries")
                                + ".",
                                route.formatted_url,
                                resp.status,
                                try_ + 1,
                            )

                            if resp.status == 204:
                                return

                            content = await resp.text()
                            return json_or_text(content, resp.content_type)

                        if resp.status == 429:
                            is_global = bool(resp.headers.get("X-RateLimit-Global", False))
                            retry_after = float(resp.headers["Retry-After"])

                            if is_global:
                                _log.info(
                                    "We have hit a global ratelimit! We will globally lock for %f seconds.",
                                    retry_after,
                                )

                                self._global_lock.lock_for(retry_after)
                                await self._global_lock.wait()
                            else:
                                _log.info(
                                    "Bucket %s has hit a ratelimit! We will lock for %f seconds.",
                                    key,
                                    retry_after,
                                )

                                bucket.lock_for(retry_after)
                                await bucket.acquire(auto_lock=False)

                            continue

                        if 500 > resp.status >= 400:
                            raw_content = await resp.text()
                            content = json_or_text(raw_content, resp.content_type)

                            if t.TYPE_CHECKING:
                                content = t.cast(t.Mapping[str, t.Any], content)

                            if resp.status == 401:
                                raise Unauthorized(content)
                            if resp.status == 403:
                                raise Forbidden(content)
                            if resp.status == 404:
                                raise NotFound(content)

                            raise HTTPException(content, resp.status, resp.reason)

                        if 600 > resp.status >= 500:
                            if resp.status in (500, 502):
                                _log.info(
                                    "We have gotten server error %i! We will retry in %i.",
                                    resp.status,
                                    2 * try_ + 1,
                                )
                                await asyncio.sleep(2 * try_ + 1)
                                continue
                            raise ServerError(None, resp.status, resp.reason)

        _log.error(
            "Tried to make request to %s with method %s %d times.",
            route.formatted_url,
            route.method,
            MAX_RETRIES,
        )

    @t.overload
    async def connect_gateway(
        self,
        *,
        url: None = None,
        encoding: t.Optional[t.Literal["json", "etf"]] = None,
        compress: t.Optional[t.Literal["zlib-stream"]] = None,
    ):
        pass

    @t.overload
    async def connect_gateway(self, *, url: str, encoding: None = None, compress: None = None):
        pass

    async def connect_gateway(
        self,
        *,
        url: t.Optional[str] = None,
        encoding: t.Optional[t.Literal["json", "etf"]] = None,
        compress: t.Optional[t.Literal["zlib-stream"]] = None,
    ):
        """Makes the initial request with the Gateway.
        
        Args:
            url:
                The url to connect with. 
                This cannot be mixed with the `encoding` and `compress` parameters.
            encoding:
                The encoding to use for this connection.
                This cannot be mixed with the `url` parameter.
            compress:
                Whether compression will be enabled for this connection.
                This cannot be mixed with the `url` parameter.

        Returns:
            An :class:`aiohttp.ClientWebSocketResponse` object connected to the Gateway.
        """
        params: dict[str, t.Any] = {}
        if not url:
            url = BASE_GATEWAY_URL
            params = {"v": API_VERSION}

            if encoding:
                params["encoding"] = encoding

            if compress:
                params["compress"] = compress

        return await self.http.ws_connect(url, params=params)


<<<<<<< HEAD
def json_or_text(content: str | None, content_type: str) -> str | JSONObject | JSONArray | None:
    """Parses content into text or a json payload.
    
    Args:
        content:
            The content to parse.
        content_type:
            The type of the content from the response.
    
    Returns:
        A string, json payload, or nothing depending on what the content type is.
    """
=======
def json_or_text(content: str | None, content_type: str) -> str | JSONable | None:
>>>>>>> c3092776
    content_type = content_type.lower()

    if content and content_type != "":
        if content_type == "application/json":
            return load_json(content)
        return content

    return None<|MERGE_RESOLUTION|>--- conflicted
+++ resolved
@@ -331,8 +331,7 @@
         return await self.http.ws_connect(url, params=params)
 
 
-<<<<<<< HEAD
-def json_or_text(content: str | None, content_type: str) -> str | JSONObject | JSONArray | None:
+def json_or_text(content: str | None, content_type: str) -> str | JSONable | None:
     """Parses content into text or a json payload.
     
     Args:
@@ -344,9 +343,6 @@
     Returns:
         A string, json payload, or nothing depending on what the content type is.
     """
-=======
-def json_or_text(content: str | None, content_type: str) -> str | JSONable | None:
->>>>>>> c3092776
     content_type = content_type.lower()
 
     if content and content_type != "":
