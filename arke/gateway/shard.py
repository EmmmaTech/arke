# SPDX-License-Identifier: MIT

import asyncio
import logging
import platform
import random
import typing as t
import zlib

import aiohttp
import discord_typings as dt

from ..http.auth import Auth
from ..http.client import HTTPClient
from ..internal.json import JSONable, dump_json, load_json
from ..internal.ratelimit import TimePer
from ..utils.dispatcher import RawDispatcher
from . import errors

__all__ = ("Shard",)

_log = logging.getLogger(__name__)

ZLIB_SUFFIX = b"\x00\x00\xff\xff"


class Shard:
    """Represents a shard of the Discord Gateway.
    
    Attributes:
        op_dispatcher:
            The dispatcher for any opcode received.
        event_dispatcher:
            The dispatcher for any event received.
        shard_id:
            The id of this shard.
        shard_count:
            The total amount of shards the parent manager handles.
        should_reconnect:
            Whether this shard should reconnect when an error occurs.
        intents:
            The intents for this shard.
        heartbeat_interval:
            The interval at which heartbeats are sent.
        sequence:
            The sequence number of the last Gateway payload, if any.
        session_id:
            The id of the session with the Gateway, if any.
    """
    def __init__(
        self,
        auth: Auth,
        http: HTTPClient,
        *,
        intents: int,
        identify_ratelimit: t.Optional[TimePer] = None,
        shard_id: int = 0,
        shard_count: int = 1,
        should_reconnect: bool = True,
    ):
        """Initalizes a shard.
        
        Args:
            auth: 
                The authentication to use for this shard.
            http: 
                The HTTP client to use for this shard.
            intents: 
                The intents to use for this shard.
            identify_ratelimit:
                The ratelimit for identifiying for this shard.
            shard_id:
                The id for this shard.
            shard_count:
                The total amount of shards the parent manager handles.
            should_reconnect: 
                Whether every shard should reconnect when an error occurs.
        """
        self._auth: Auth = auth
        self._http: HTTPClient = http
        self._ws: t.Optional[aiohttp.ClientWebSocketResponse] = None
        self._decompressor: t.Optional[zlib._Decompress] = None
        self._resume_url: t.Optional[str] = None
        self._ratelimiter: TimePer = TimePer(120, 60)
        self._identify_ratelimit: t.Optional[TimePer] = identify_ratelimit

        self._heartbeat_task: t.Optional[asyncio.Task[None]] = None
        self._heartbeat_ack_received: t.Optional[asyncio.Future[None]] = None
        self._connection_task: t.Optional[asyncio.Task[None]] = None

        self.op_dispatcher: RawDispatcher[int] = RawDispatcher(int)
        self.event_dispatcher: RawDispatcher[str] = RawDispatcher(str)

        self.shard_id: t.Final[int] = shard_id
        self.shard_count: t.Final[int] = shard_count
        self.should_reconnect: bool = should_reconnect
        self.intents: int = intents
        self.heartbeat_interval: float = 0.0
        self.sequence: t.Optional[int] = None
        self.session_id: t.Optional[str] = None

        self._load_listeners()

    def _load_listeners(self):
        self.op_dispatcher.add_listener(self._handle_dispatch, 0)
        self.op_dispatcher.add_listener(self._handle_reconnect, 7)
        self.op_dispatcher.add_listener(self._handle_invalid_session, 9)
        self.op_dispatcher.add_listener(self._handle_hello, 10)
        self.op_dispatcher.add_listener(self._handle_heartbeat_ack, 11)

    # gateway message handling

<<<<<<< HEAD
    async def send(self, payload: JSONArray | JSONObject):
        """Sends a payload to the Gateway.
        
        Args:
            payload: The JSON payload to send.
        
        Raises:
            RuntimeError: There is no connection with the Gateway.
        """
        if self._ws is None:
            raise RuntimeError("We have not connected yet! Please connect via the connect method.")
=======
    async def send(self, payload: JSONable):
        assert (
            self._ws is not None
        ), "We have not connected yet! Please connect via the connect method."
>>>>>>> c3092776

        async with self._ratelimiter:
            raw_payload = dump_json(payload)
            await self._ws.send_str(raw_payload)

            _log.debug('ID:%i Sent payload "%s" to the Gateway.', self.shard_id, raw_payload)

    def _process_raw_msg(self, msg: aiohttp.WSMessage):
        assert self._decompressor is not None, "The decompressor object has not been set!"

        if msg.type == aiohttp.WSMsgType.BINARY:
            contents = t.cast(bytes, msg.data)

            if len(contents) < 4 or contents[-4:] != ZLIB_SUFFIX:
                raise ValueError("Invalid zlib encoded message sent by the Gateway!")

            contents = self._decompressor.decompress(contents).decode()
        else:
            contents = t.cast(str, msg.data)

        json = load_json(contents)
        json = t.cast(dt.GatewayEvent, json)
        self.sequence = json.get("s")

        _log.debug("ID:%i Received payload '%r' from the Gateway.", self.shard_id, json)

        return json

    # gateway connection

    async def connect(self):
        """Establishes a connection to the Gateway.
        
        If this shard has previously connected to the Gateway and kept its session, it will
        automatically connect via the resume url.
        """
        self._decompressor = zlib.decompressobj()

        if self.session_id is not None and self._resume_url is not None:
            self._ws = await self._http.connect_gateway(url=self._resume_url)
            _log.info(
                "ID:%i Reconnected to the Gateway with session %s.",
                self.shard_id,
                self.session_id,
            )
        else:
            self._ws = await self._http.connect_gateway(encoding="json", compress="zlib-stream")
            _log.info("ID:%i Connected to the Gateway.", self.shard_id)

        await self.event_dispatcher.dispatch("connect", None)
        self._connection_task = asyncio.create_task(self._connection_loop())

    async def disconnect(self, *, keep_session: bool = False):
        """Safely closes the connection with the Gateway.
        
        Args:
            keep_session: Whether the session should be kept.

        Raises:
            RuntimeError: There is no connection with the Gateway.
        """
        if self._ws is None:
            raise RuntimeError("We have not connected yet!")

        if self._connection_task:
            self._connection_task.cancel()
            self._connection_task = None

        if self._heartbeat_task:
            self._heartbeat_task.cancel()
            self._heartbeat_task = None

        if self._heartbeat_ack_received:
            self._heartbeat_ack_received.cancel()
            self._heartbeat_ack_received = None

        if keep_session:
            _log.info(
                "ID:%i Disconnected from the Gateway. The session has not been deleted.",
                self.shard_id,
            )
            await self._ws.close(code=999)
        else:
            _log.info(
                "ID:%i Disconnected from the Gateway. The session has been deleted.",
                self.shard_id,
            )
            await self._ws.close()

            self._resume_url = None
            self.session_id = None
            self.sequence = None

        self._ws = None
        await self.event_dispatcher.dispatch("disconnect", None)

    async def _connection_loop(self):
        assert (
            self._ws is not None
        ), "We have not connected yet! Please connect via the connect method."

        async for msg in self._ws:
            processed = self._process_raw_msg(msg)
            await self.op_dispatcher.dispatch(int(processed["op"]), processed)

        _log.debug(
            "ID:%i The Gateway has closed the connection on us. We have gotten close code %s.",
            self.shard_id,
            self._ws.close_code,
        )

        code = self._ws.close_code
        if not code:
            return

        await self._handle_close_code(code)

    async def _heartbeat_loop(self):
        assert (
            self._ws is not None
        ), "We have not connected yet! Please connect via the connect method."

        loop = asyncio.get_running_loop()

        timeout = self.heartbeat_interval * random.random()
        await asyncio.sleep(timeout)

        while not self._ws.closed:
            payload = {"op": 1, "d": self.sequence}
            await self.send(payload)

            self._heartbeat_ack_received = loop.create_future()
            await self._heartbeat_ack_received

            await asyncio.sleep(self.heartbeat_interval)

    async def _handle_close_code(self, close_code: int):
        if close_code < 2000:
            _log.error("Possible Network Error (1xxx): Reconnecting.")
            await self.disconnect()
            await self.connect()
        elif close_code == 4000:
            _log.error("Unknown Error (4000): Reconnecting.")
            await self.disconnect(keep_session=True)
            await self.connect()
        elif close_code == 4001:
            # normally we can reconnect for this opcode, but it's better to stop because of the internal problem
            _log.error(
                "Unknown Opcode (4001): This is an internal error with arke.gateway. Please open an issue on the GitHub repo."
            )
            await self.disconnect(keep_session=self.should_reconnect)
            if self.should_reconnect:
                await self.connect()
        elif close_code == 4002:
            _log.error(
                "Decode Error (4002): This is an internal error with arke.gateway. Please open an issue on the GitHub repo."
            )
            await self.disconnect(keep_session=self.should_reconnect)
            if self.should_reconnect:
                await self.connect()
        elif close_code == 4003:
            _log.error(
                "Not Authenticated (4003): A payload was sent to the gateway before identification. Reconnecting."
            )
            await self.disconnect()
            await self.connect()
        elif close_code == 4004:
            await self.disconnect()
            raise errors.AuthenticationError(
                "4004: Invalid authentication was provided to the Gateway."
            )
        elif close_code == 4005:
            _log.error(
                "Already Authenticated (4005): This is an internal error with arke.gateway. Please open an issue on the GitHub repo."
            )
            await self.disconnect(keep_session=self.should_reconnect)
            if self.should_reconnect:
                await self.connect()
        elif close_code == 4007:
            _log.error(
                "Invalid Sequence (4007): Invalid sequence number was sent to the Gateway when resuming. Reconnecting."
            )
            await self.disconnect()
            await self.connect()
        elif close_code == 4008:
            _log.error(
                "Ratelimited (4008): We have been ratelimited! Waiting for %f seconds, then reconnecting.",
                self._ratelimiter.per,
            )
            await asyncio.sleep(self._ratelimiter.per)
            await self.disconnect(keep_session=True)
            await self.connect()
        elif close_code == 4009:
            _log.error(
                "Session Timed Out (4009): The gateway session with Discord has timed out. Reconnecting."
            )
            await self.disconnect()
            await self.connect()
        elif close_code == 4010:
            await self.disconnect()
            raise errors.ShardingError(
                "4010: An invalid shard was sent to Discord. This is an internal error with arke.gateway. Please open an issue on the GitHub repo."
            )
        elif close_code == 4011:
            await self.disconnect()
            raise errors.ShardingError(
                "4011: Discord requires this bot to enable sharding. Please set the shard count."
            )
        elif close_code == 4012:
            await self.disconnect()
            raise errors.GatewayException(
                "4012: This is an internal error with arke.gateway. Please open an issue on the GitHub repo."
            )
        elif close_code == 4013:
            await self.disconnect()
            raise errors.IntentError(
                "4013: Invalid intents have been sent to Discord. Please double check your intents bit flag."
            )
        elif close_code == 4014:
            await self.disconnect()
            raise errors.IntentError(
                "4014: The bot has requested for intents that it does not have access to. Please enable the needed intents via the Discord Developer Portal."
            )
        else:
            await self.disconnect()
            raise errors.GatewayException(f"Invalid close code: {close_code}.")

    # events

    async def _handle_dispatch(self, event: dt.DispatchEvent):
        name = event["t"]
        data = event["d"]

        _log.debug(
            "ID:%i Received DISPATCH event from the Gateway with name %s.",
            self.shard_id,
            name,
        )

        await self.event_dispatcher.dispatch(name, data)

        if name == "READY":
            self._resume_url = data["resume_gateway_url"]
            self.session_id = data["session_id"]

    async def _handle_reconnect(self, event: dt.ReconnectEvent):
        _log.debug(
            "ID:%i Received RECONNECT event from the Gateway. We will reconnect and keep our session.",
            self.shard_id,
        )

        await self.disconnect(keep_session=True)
        await self.connect()

    async def _handle_invalid_session(self, event: dt.InvalidSessionEvent):
        resume = event["d"]

        _log.debug("ID:%i Received INVALID_SESSION event from the Gateway.", self.shard_id)

        if self.should_reconnect:
            _log.debug(
                "ID:%i We will reconnect and " + ("keep" if resume else "delete") + " our session.",
                self.shard_id,
            )

            await self.disconnect(keep_session=resume)
            await self.connect()
        else:
            await self.disconnect()

    async def _handle_hello(self, event: dt.HelloEvent):
        _log.debug("ID:%i Received HELLO event from the Gateway.", self.shard_id)

        self.heartbeat_interval = event["d"]["heartbeat_interval"] / 1000
        self._heartbeat_task = asyncio.create_task(self._heartbeat_loop())

        if self.session_id is not None:
            _log.debug(
                "ID:%i Gateway session %s will be resumed.",
                self.shard_id,
                self.session_id,
            )
            await self.resume()
        else:
            if self._identify_ratelimit is not None:
                _log.debug("Shard %i will wait for the identify ratelimit.", self.shard_id)
                await self._identify_ratelimit.acquire()

            _log.debug("ID:%i Gateway session will begin.", self.shard_id)
            await self.identify()

    async def _handle_heartbeat_ack(self, event: dt.HeartbeatACKEvent):
        if not self._heartbeat_ack_received:
            return

        _log.debug("ID:%i Received HEARTBEAT_ACK event from the Gateway.", self.shard_id)

        self._heartbeat_ack_received.set_result(None)

    # payloads

    async def identify(self):
        """Sends an identify payload to the Gateway."""
        payload = {
            "op": 2,
            "d": {
                "token": self._auth.header,
                "intents": self.intents,
                "shard": [self.shard_id, self.shard_count],
                "properties": {
                    "os": platform.system() or "Unknown",
                    "browser": "arke",
                    "device": "arke",
                },
            },
        }

        return await self.send(payload)

    async def resume(self):
        """Sends a resume payload to the Gateway."""
        if self.session_id is None and self.sequence is None:
            raise RuntimeError("There is no session with the Gateway to resume.")

        payload = {
            "op": 6,
            "d": {
                "token": self._auth.header,
                "session_id": self.session_id,
                "seq": self.sequence,
            },
        }

        return await self.send(payload)<|MERGE_RESOLUTION|>--- conflicted
+++ resolved
@@ -110,8 +110,7 @@
 
     # gateway message handling
 
-<<<<<<< HEAD
-    async def send(self, payload: JSONArray | JSONObject):
+    async def send(self, payload: JSONable):
         """Sends a payload to the Gateway.
         
         Args:
@@ -122,12 +121,6 @@
         """
         if self._ws is None:
             raise RuntimeError("We have not connected yet! Please connect via the connect method.")
-=======
-    async def send(self, payload: JSONable):
-        assert (
-            self._ws is not None
-        ), "We have not connected yet! Please connect via the connect method."
->>>>>>> c3092776
 
         async with self._ratelimiter:
             raw_payload = dump_json(payload)
